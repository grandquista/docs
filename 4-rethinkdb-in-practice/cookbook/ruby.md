---
layout: documentation
title: Cookbook for Ruby
active: docs
docs_active: cookbook
js: faq_index
permalink: docs/cookbook/ruby/
doc_index: Ruby
---
{% include recipe-forms.html %}

<div id="faqcontents"></div>
---
{% faqsection Basic commands %}

## Creating a database ##

You can use the `db_create` method as follows:

```ruby
r.db_create("blog").run
```

Another way to create a database is through the web UI. You can reach
the web UI at `http://HOST:8080`. Click on the _Tables_ tab at the top
and then use the _Add Database_ button.

## Creating a table ##

You can select the database where you'd like to create the table with
the `db` command and use the `table_create` command as follows:

```ruby
r.db("blog").table_create("posts").run
```

Note that you can omit the `db` command if you're creating a table in
the default database on your connection (set to `test` unless
specified in `connect`).

Another way to create a new table is to use the web UI. You can reach
the web UI at `http://HOST:8080`. Click on the _Tables_ tab at the top
of the page and then use the _Add Table_ button.


## Inserting documents ##

You can insert documents by calling the `insert` command on the
appropriate table:

```ruby
r.table("user").insert({
    "name" => "Michel",
    "age" => 26
}).run
```

You can insert multiple documents at once by passing an array of
documents to `insert` as follows:

```ruby
r.table("user").insert([
    {
        "name" => "Michel",
        "age" => 26
    },
    {
        "name" => "Slava",
        "age" => 30
    }
]).run
```

## Deleting documents ##

To delete documents, select the documents you'd like to delete and use
the `delete` command. For example, let's delete all posts with the
author "Michel":

```ruby
r.table("posts").filter{|post| post["author"].eq("Michel")}.delete.run
```

Or, let's try to delete a single user:

```ruby
r.table("posts").get("7644aaf2-9928-4231-aa68-4e65e31bf219").delete.run
```

Here is how we'd delete all documents in a table:

```ruby
r.table("posts").delete.run
```

{% endfaqsection %}

{% faqsection Filtering %}

## Filtering based on multiple fields ##

Suppose you'd like to select all posts where the author's name is
"Michel" and the category is "Geek". You can do it as follows:

```ruby
r.table("posts").filter({
    "author" => "Michel",
    "category" => "Geek",
}).run
```

Alternatively, you can use the overloaded `&` operator to build a
predicate and pass it to `filter`:

```ruby
r.table("posts").filter{|post|
    (post["author"].eq("Michel")) & (post["category"].eq("Geek"))
}.run
```

__Note__: RethinkDB overloads `&` because Ruby doesn't allow
overloading the proper _and_ operator. Since `&` has high precedence,
make sure to wrap the conditions around it in parentheses.

You can also use the `r.and` command, if you prefer not using
overloaded `&`:

```ruby
r.table("posts").filter{|post|
    r.and(post["author"].eq("Michel"),
          post["category"].eq("Geek"))}.run
```

Similarly, you can use the overloaded `|` operator or the equivalent
`r.or` command to filter based on one of many conditions.

## Filtering based on the presence of a value in an array ##

Suppose we have a table `users` with documents of the following form:

```ruby
{
    "name" => "William Adama"
    "emails" => ["bill@bsg.com", "william@bsg.com"]
}
```

If we want to retrieve all users that have the email address
`user@email.com`, we can write:

```ruby
r.table("user").filter{|user| user["emails"].contains("user@email.com")}.run
```

## Filtering based on nested fields ##

In Ruby you can use the operator `[]` to get the value of a
field. This operator can be chained to retrieve values from nested
fields.

Suppose we have a table `users` with documents of the following form:

```ruby
{
    "name" => "William Adama"
    "contact" => {
        "phone" => "555-5555"
        "email" => "bill@bsg.com"
    }
}
```

Let's filter based on the nested field `email`:

```ruby
r.table("user").filter{|user|
    user["contact"]["email"].eq("user@email.com")
}.run
```

## Efficiently retrieving multiple documents by primary key ##

If you want to retrieve all the posts with the primary keys `1`, `2`,
or `3` you can use the `get_all` command:

```ruby
r.table("posts").get_all(1, 2, 3).run
```

## Efficiently retrieving multiple documents by secondary index ##

Suppose we have a table `posts` that links posts to authors via an
`author_id` field. If we've created a secondary index on `author_id`
and want to retrieve all the posts where `author_id` is `1`, `2`, or
`3`, we can use the `get_all` command to do it as follows:

```ruby
r.table("posts").get_all(1, 2, 3, :index=>'author_id').run
```

{% infobox info %}
Read about [creating secondary indexes in RethinkDB](/docs/secondary-indexes/).
{% endinfobox %}

## Returning specific fields of a document ##

If you need to retrieve only a few specific fields from your
documents, you can use the `pluck` command. For example, here is how
you'd return only the fields `name` and `age` from each row in table
`users`:

```ruby
r.table("posts").pluck("name", "age").run
```

This is equivalent to calling `SELECT name, age FROM users` in SQL.

The `pluck` command also supports selecting nested fields in a
document. For example, suppose we'd like to select the fields `phone`
and `email` from the following document:

```ruby
{
    "name" => "William Adama"
    "contact" => {
        "phone" => "555-5555"
        "email" => "bill@bsg.com"
    }
}
```

We can use the following syntax:

```ruby
r.table("users").pluck({"contact"=>{"phone"=>true, "email"=>true}}).run
```


## Filtering based on a date range ##
Suppose you want to retrieve all the posts whose date field is
between January 1st, 2012 (included) and January 1st, 2013 (excluded), you could do:

```rb
r.table("posts").filter{ |post|
    post.during(r.time(2012, 1, 1, 'Z'), r.time(2013, 1, 1, 'Z'))
}.run(conn)
```

You can also manually compare dates:

```rb
r.table("posts").filter{ |post|
    (post["date"] >= r.time(2012, 1, 1, 'Z')) &
    (post["date"] < r.time(2013, 1, 1, 'Z'))
}.run(conn)
```


## Filtering with regex ##

If you want to retrieve all users whose last name starts with "Ma", 
you can use `r.match` this way:

```rb
# Will return Martin, Martinez, Marshall etc.
r.table("users").filter{ |user|
    user["lastName"].match("^Ma")
}.run(conn)
```

If you want to retrieve all users whose last name ends with an "s", 
you can use `r.match` this way:

```rb
# Will return Williams, Jones, Davis etc.
r.table("users").filter{ |user|
    user["lastName"].match("s$")
}.run(conn)
```

If you want to retrieve all users whose last name contains "ll", 
you can use `r.match` this way:

```rb
# Will return Williams, Miller, Allen etc.
r.table("users").filter{ |user|
    user["lastName"].match("ll")
}.run(conn)
```



{% endfaqsection %}

{% faqsection Manipulating documents %}

## Adding/overwriting a field in a document ##

To add or overwrite a field, you can use the `update` command.  For
instance, if you would like to add the field `author` with the value
"Michel" for all of the documents in the table `posts`, you would use:

```ruby
r.table("posts").update({ "author" => "Michel" }).run
```

## Removing a field from a document ##

The `update` command lets you to overwrite fields, but not delete
them. If you want to delete a field, use the `replace` command. The
`replace` command replaces your entire document with the new document
you pass as an argument. For example, if you want to delete the field
`author` of the blog post with the id `1`, you would use:

```ruby
r.table("posts").get("1").replace{|doc| doc.without('author')}.run
```

## Atomically updating a document based on a condition ##

All modifications made via the `update` and `replace` commands are
always atomic with respect to a single document. For example, let's
say we'd like to atomically update a view count for a page if the
field `countable` is set to true, and get back the old and new results
in a single query. We can perform this operation as follows:

```ruby
r.table("pages").update{|page|
    r.branch(page["countable"].eq(true),         // if the page is countable
             { "views"=>page["views"] + 1 },     // increment the view count
             {}                                  // else do nothing
    )}, {"return_vals"=>true}).run()
```

{% endfaqsection %}

{% faqsection Pagination %}

## Limiting the number of returned documents ##

You can limit the number of documents returned by your queries with
the `limit` command. Let's retrieve just the first 10 blog posts:

```ruby
r.table("posts").order_by("date")
    .limit(10)
    .run
```

## Implementing pagination ##

To paginate results, you can use a combination of the `skip` and
`limit` commands. Let's retrieve posts 11-20 from our database:

```ruby
r.table("posts").order_by("date").
  skip(10).
  limit(10).run
```

{% endfaqsection %}

{% faqsection Transformations %}

## Counting the number of documents in a table ##

You can count the number of documents with a `count` command:

```ruby
r.table("posts").count.run
```

## Computing the average value of a field ##

To compute the average of a field, you can use a combination of `map`
and `reduce` commands. For example, to compute the average number of
comments per post, we would use `map` and `reduce` to add up the total
number of comments and then divide that by the total number of posts.

```ruby
r.table("posts").
  map{|post| post["num_comments"]}.
  reduce{|n, m| n + m}.
  div(r.table("posts").count).
  run
```

## Using subqueries to return additional fields ##

Suppose we'd like to to retrieve all the posts in the table `post` and
also return an additional field, `comments`, which is an array of all
the comments for the relevant post retrieved from the `comments`
table. We could do this using a subquery:

```ruby
r.table("posts").map{|post|
    post.merge({"comments" => r.table("comments").filter{|comment|
                comment["id_post"].eq(post["id"])
            }
        })
    }.run
```

<<<<<<< HEAD
## Performing a pivot operation ##

Suppose the table `marks` stores the marks of every students per course:

```rb
[
    {
        :name => "William Adama",
        :mark => 90,
        :id => 1,
        :course => "English"
    },
    {
        :name => "William Adama",
        :mark => 70,
        :id => 2,
        :course => "Mathematics"
    },
    {
        :name => "Laura Roslin",
        :mark => 80,
        :id => 3,
        :course => "English"
    },
    {
        :name => "Laura Roslin",
        :mark => 80,
        :id => 4,
        :course => "Mathematics"
    }
]
```

You may be interested in retrieving the results in this format

```rb
[
    {
        :name => "Laura Roslin",
        :Mathematics => 80,
        :English => 80
    },
    {
        :name => "William Adama",
        :Mathematics => 70,
        :English => 90
    }
]
```

In this case, you can do a pivot operation with the `grouped_map_reduce` and
`coerce_to` commands.


```rb
r.db('test').table('marks').grouped_map_reduce( lambda {|doc|
        doc["name"]
    },
    lambda {|doc|
        [[doc["course"], doc["mark"]]]
    },
    lambda {|left, right|
        left.union(right)
    }).map{ |result|
        r.expr({
            :name => result["group"]
        }).merge( result["reduction"].coerce_to("OBJECT") )
    }
```

_Note:_ A nicer syntax will eventually be added. See the
[Github issue 838](https://github.com/rethinkdb/rethinkdb/issues/838) to track
progress.


## Performing an unpivot operation ##

Doing an unpivot operation to "cancel" a pivot one can be done with the `concatMap`,
`map` and `coerce_to` commands:

```rb
r.table("pivoted_marks").concat_map{ |doc|
    doc.without("name").coerce_to("array").map{ |values|
        {
            :name => doc["name"],
            :course => values[0],
            :mark => values[1]
        }
    }
}
```

_Note:_ A nicer syntax will eventually be added. See the
[Github issue 838](https://github.com/rethinkdb/rethinkdb/issues/838) to track
progress.

=======
## Renaming a field when retrieving documents ##

Suppose we want to rename the field `id` to `id_user` when retrieving
documents from the table `users`. We could do:

```rb
r.table("users").map{ |user|
    # Add the field id_user that is equal to the id one
    user.merge({
        "id_user" => user["id"]
    })
    .without("id") # Remove the field id
}
```

>>>>>>> 0473924c


{% endfaqsection %}

{% faqsection Miscellaneous %}

## Generating monotonically increasing primary key values ##

Efficiently generating monotonically increasing IDs in a distributed
system is a surprisingly difficult problem. If an inserted document is
missing a primary key, RethinkDB currently generates a random UUID. We
will be supporting additional autogeneration schemes in the future
(see [https://github.com/rethinkdb/rethinkdb/issues/117](https://github.com/rethinkdb/rethinkdb/issues/117)), but in the meantime, you can use one of the available open-source
libraries for distributed id generation (e.g. [twitter snowflake](https://github.com/twitter/snowflake)).

## Parsing RethinkDB's response to a write query ##

When you issue a write query (`insert`, `delete`, `update`, or
`replace`), RethinkDB returns a summary object that looks like this:

```ruby
{"deleted"=>0, "replaced"=>0, "unchanged"=>0, "errors"=>0, "skipped"=>0, "inserted"=>1}
```

The most important field of this object is `errors`.  Generally
speaking, if no exceptions are thrown and `errors` is 0 then the write
did what it was supposed to.  (RethinkDB throws an exception when it
isn't even able to access the table; it sets the `errors` field if it
can access the table but an error occurs during the write.  This
convention exists so that batched writes don't abort halfway through
when they encounter an error.)

The following fields are always present in this object:

* `inserted` -- Number of new documents added to the database.
* `deleted` -- Number of documents deleted from the database.
* `replaced` -- Number of documents that were modified.
* `unchanged` -- Number of documents that would have been modified, except that the new value was the same as the old value.
* `skipped` -- Number of documents that were left unmodified because there was nothing to do.  (For example, if you delete a row that has already been deleted, that row will be "skipped".  This field is sometimes positive even when operating on a selection, because a concurrent write might get to the value first.)
* `errors` -- Number of documents that were left unmodified due to an error.

In addition, the following two fields are set as circumstances dictate:

* `generated_keys` -- If you issue an insert query where some or all of the rows lack primary keys, the server will generate primary keys for you and return an array of those keys in this field.  (The order of this array will match the order of the rows in your insert query.)
* `first_error` -- If `errors` is positive, the text of the first error message encountered will be in this field.  This is a very useful debugging aid.  (We don't return all of the errors because a single typo can result in millions of errors when operating on a large database.)

{% endfaqsection %}<|MERGE_RESOLUTION|>--- conflicted
+++ resolved
@@ -401,7 +401,6 @@
     }.run
 ```
 
-<<<<<<< HEAD
 ## Performing a pivot operation ##
 
 Suppose the table `marks` stores the marks of every students per course:
@@ -498,7 +497,7 @@
 [Github issue 838](https://github.com/rethinkdb/rethinkdb/issues/838) to track
 progress.
 
-=======
+
 ## Renaming a field when retrieving documents ##
 
 Suppose we want to rename the field `id` to `id_user` when retrieving
@@ -514,8 +513,6 @@
 }
 ```
 
->>>>>>> 0473924c
-
 
 {% endfaqsection %}
 
