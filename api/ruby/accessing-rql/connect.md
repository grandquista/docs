---
layout: api-command
language: Ruby
permalink: api/ruby/connect/
command: connect
related_commands:
    use: use/
    repl: repl/
    close: close/
---


# Command syntax #

{% apibody %}
<<<<<<< HEAD
r.connect(opts={}) &rarr; connection
=======
r.connect(options) &rarr; connection
r.connect(host) &rarr; connection
>>>>>>> f1f7b136
{% endapibody %}

# Description #

<<<<<<< HEAD
Create a new connection to the database server.  Accepts the following
options:

- `host`: the host to connect to (default `localhost`).
- `port`: the port to connect on (default `28015`).
- `db`: the default database (default `test`).
- `authKey`: the authentication key (default none).
=======
Create a new connection to the database server. The available options are:

- `host`: host of the RethinkDB instance. The default value is `localhost`.
- `port`: the driver port, by default `28015`.
- `db`: the database used if not explicitly specified in a query, by default `test`.
- `auth_key`: the authentification key, by default the empty string.


If the connection cannot be established, a `RqlDriverError` exception will be thrown
>>>>>>> f1f7b136

If the connection cannot be established, a `RqlDriverError` exception
will be thrown.

__Example:__ Opens a new connection to the database.

```rb
<<<<<<< HEAD
conn = r.connect(:host => 'localhost',
                 :port => 28015,
                 :db => 'heroes',
                 :auth_key => 'hunter2')
=======
conn = r.connect(:host => 'localhost', :port => 28015, :db => 'marvel', :auth_key => 'hunter2')
```


__Example:__ Opens a new connection to the database by just specifying the host.

```js
conn = r.connect("localhost")
>>>>>>> f1f7b136
```<|MERGE_RESOLUTION|>--- conflicted
+++ resolved
@@ -13,35 +13,18 @@
 # Command syntax #
 
 {% apibody %}
-<<<<<<< HEAD
 r.connect(opts={}) &rarr; connection
-=======
-r.connect(options) &rarr; connection
-r.connect(host) &rarr; connection
->>>>>>> f1f7b136
 {% endapibody %}
 
 # Description #
 
-<<<<<<< HEAD
 Create a new connection to the database server.  Accepts the following
 options:
 
 - `host`: the host to connect to (default `localhost`).
 - `port`: the port to connect on (default `28015`).
 - `db`: the default database (default `test`).
-- `authKey`: the authentication key (default none).
-=======
-Create a new connection to the database server. The available options are:
-
-- `host`: host of the RethinkDB instance. The default value is `localhost`.
-- `port`: the driver port, by default `28015`.
-- `db`: the database used if not explicitly specified in a query, by default `test`.
-- `auth_key`: the authentification key, by default the empty string.
-
-
-If the connection cannot be established, a `RqlDriverError` exception will be thrown
->>>>>>> f1f7b136
+- `auth_key`: the authentication key (default none).
 
 If the connection cannot be established, a `RqlDriverError` exception
 will be thrown.
@@ -49,19 +32,8 @@
 __Example:__ Opens a new connection to the database.
 
 ```rb
-<<<<<<< HEAD
 conn = r.connect(:host => 'localhost',
                  :port => 28015,
                  :db => 'heroes',
                  :auth_key => 'hunter2')
-=======
-conn = r.connect(:host => 'localhost', :port => 28015, :db => 'marvel', :auth_key => 'hunter2')
-```
-
-
-__Example:__ Opens a new connection to the database by just specifying the host.
-
-```js
-conn = r.connect("localhost")
->>>>>>> f1f7b136
 ```