--- conflicted
+++ resolved
@@ -4,15 +4,9 @@
 permalink: api/python/ne/
 command: '!=, ne'
 related_commands:
-<<<<<<< HEAD
     '&, and_': and/
     '|, or_': or/
-    '==': eq/
-=======
-    '&': and/
-    '|': or/
     '==, eq': eq/
->>>>>>> fdc0ff60
 ---
 
 # Command syntax #
