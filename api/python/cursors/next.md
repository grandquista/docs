---
layout: api-command
language: Python
permalink: api/python/next/
command: next
related_commands:
    for (cursor): each/
    list: to_array/
    close (cursor): close-cursor/
---

# Command syntax #

{% apibody %}
cursor.next([wait=True])
{% endapibody %}

# Description #

Get the next element in the cursor.

The optional `wait` argument specifies whether to wait for the next available element and how long to wait:

* `True`: Wait indefinitely (the default).
<<<<<<< HEAD
* `False`: Do not wait at all. If data is immediately available, it will be returned; if it is not available, a `ReqlDriverError` will be raised.
* number: Wait up the specified number of seconds for data to be available before raising `ReqlDriverError`.
=======
* `False`: Do not wait at all. If data is immediately available, it will be returned; if it is not available, a `RqlTimeoutError` will be raised.
* number: Wait up to the specified number of seconds for data to be available before raising `RqlTimeoutError`.
>>>>>>> 07b4f24c

The behavior of `next` will be identical with `False`, `None` or the number `0`.

Calling `next` the first time on a cursor provides the first element of the cursor. If the data set is exhausted (e.g., you have retrieved all the documents in a table), a `StopIteration` error will be raised when `next` is called.

__Example:__ Retrieve the next element.

```py
cursor = r.table('superheroes').run(conn)
doc = cursor.next()
```

__Example:__ Retrieve the next element on a [changefeed](/docs/changefeeds/python), waiting up to five seconds.

```py
cursor = r.table('superheroes').changes().run(conn)
doc = cursor.next(wait=5)
```

__Note:__ RethinkDB sequences can be iterated through via the Python [Iterable][it] interface. The canonical way to retrieve all the results is to use a [for...in](../each/) loop or [list()](../to_array/).

[it]: https://docs.python.org/3.4/library/stdtypes.html#iterator-types<|MERGE_RESOLUTION|>--- conflicted
+++ resolved
@@ -22,13 +22,8 @@
 The optional `wait` argument specifies whether to wait for the next available element and how long to wait:
 
 * `True`: Wait indefinitely (the default).
-<<<<<<< HEAD
-* `False`: Do not wait at all. If data is immediately available, it will be returned; if it is not available, a `ReqlDriverError` will be raised.
-* number: Wait up the specified number of seconds for data to be available before raising `ReqlDriverError`.
-=======
-* `False`: Do not wait at all. If data is immediately available, it will be returned; if it is not available, a `RqlTimeoutError` will be raised.
-* number: Wait up to the specified number of seconds for data to be available before raising `RqlTimeoutError`.
->>>>>>> 07b4f24c
+* `False`: Do not wait at all. If data is immediately available, it will be returned; if it is not available, a `ReqlTimeoutError` will be raised.
+* number: Wait up to the specified number of seconds for data to be available before raising `ReqlTimeoutError`.
 
 The behavior of `next` will be identical with `False`, `None` or the number `0`.
 
