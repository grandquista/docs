--- conflicted
+++ resolved
@@ -24,11 +24,7 @@
 # Command syntax #
 
 {% apibody %}
-<<<<<<< HEAD
-value.add(value[, value ...]) &rarr; value
-=======
 value.add(value[, value, ...]) &rarr; value
->>>>>>> 863afe56
 time.add(number[, number, ...]) &rarr; time
 {% endapibody %}
 
