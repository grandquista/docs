--- conflicted
+++ resolved
@@ -19,11 +19,7 @@
 # Command syntax #
 
 {% apibody %}
-<<<<<<< HEAD
-sequence.max(fieldOrFunction) &rarr; element
-=======
 sequence.max(field | function) &rarr; element
->>>>>>> 863afe56
 sequence.max({index: <indexname>}) &rarr; element
 {% endapibody %}
 
