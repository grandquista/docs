---
layout: api-command
language: JavaScript
permalink: api/javascript/union/
command: union
io:
    -   - sequence
        - array
---

# Command syntax #

{% apibody %}
stream.union(sequence[, sequence, ...]) &rarr; stream
array.union(sequence[, sequence, ...]) &rarr; array
{% endapibody %}

# Description #

Concatenate two or more sequences.

__Example:__ Construct a stream of all heroes.

```js
<<<<<<< HEAD
r.table('marvel').union(r.table('dc')).run(conn, callback);
=======
r.table('marvel').union(r.table('dc')).run(conn, callback)
>>>>>>> 4bbcb9f4
```

__Example:__ Combine four arrays into one.

```js
<<<<<<< HEAD
r.expr([1, 2]).union([3, 4], [5, 6], [7, 8, 9]).run(conn, callback);
=======
r.expr([1, 2]).union([3, 4], [5, 6], [7, 8, 9]).run(conn, callback)
>>>>>>> 4bbcb9f4
// Result passed to callback
[1, 2, 3, 4, 5, 6, 7, 8, 9]
```<|MERGE_RESOLUTION|>--- conflicted
+++ resolved
@@ -22,21 +22,21 @@
 __Example:__ Construct a stream of all heroes.
 
 ```js
-<<<<<<< HEAD
 r.table('marvel').union(r.table('dc')).run(conn, callback);
-=======
-r.table('marvel').union(r.table('dc')).run(conn, callback)
->>>>>>> 4bbcb9f4
 ```
 
 __Example:__ Combine four arrays into one.
 
 ```js
-<<<<<<< HEAD
 r.expr([1, 2]).union([3, 4], [5, 6], [7, 8, 9]).run(conn, callback);
-=======
+// Result passed to callback
+[1, 2, 3, 4, 5, 6, 7, 8, 9]
+```
+
+__Example:__ Combine four arrays into one.
+
+```js
 r.expr([1, 2]).union([3, 4], [5, 6], [7, 8, 9]).run(conn, callback)
->>>>>>> 4bbcb9f4
 // Result passed to callback
 [1, 2, 3, 4, 5, 6, 7, 8, 9]
 ```